--- conflicted
+++ resolved
@@ -236,20 +236,12 @@
 	Prog*	pcrel;	// arm
 	int32	spadj;
 	uint16	mark;
-<<<<<<< HEAD
-	uint16	optab;	// 5l, 9l
-	uchar	back;	// 6l, 8l
-	uchar	ft;	/* 6l, 8l oclass cache */
-	uchar	tt;	// 6l, 8l
-	uchar	isize;	// 6l, 8l
-	uchar	printed;
-=======
 	uint16	optab;	// arm, ppc64
 	uchar	back;	// amd64, 386
 	uchar	ft;	// oclass cache
 	uchar	tt;	// oclass cache
 	uchar	isize;	// amd64, 386
->>>>>>> b8fcae02
+	uchar	printed;
 
 	char	width;	/* fake for DATA */
 	char	mode;	/* 16, 32, or 64 in 6l, 8l; internal use in 5g, 6g, 8g */
