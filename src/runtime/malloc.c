--- conflicted
+++ resolved
@@ -21,28 +21,6 @@
 #pragma dataflag NOPTR
 MStats runtime·memstats;
 
-<<<<<<< HEAD
-Type* runtime·conservative;
-
-void runtime·cmallocgc(uintptr size, Type *typ, intgo flag, void **ret);
-void runtime·gc_notype_ptr(Eface*);
-
-void*
-runtime·mallocgc(uintptr size, Type *typ, uint32 flag)
-{
-	void *ret;
-
-	// Call into the Go version of mallocgc.
-	// TODO: maybe someday we can get rid of this.  It is
-	// probably the only location where we run Go code on the M stack.
-	if((flag&FlagNoScan) == 0 && typ == nil)
-		typ = runtime·conservative;
-	runtime·cmallocgc(size, typ, flag, &ret);
-	return ret;
-}
-
-=======
->>>>>>> af3868f1
 int32
 runtime·mlookup(void *v, byte **base, uintptr *size, MSpan **sp)
 {
