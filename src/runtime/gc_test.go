// Copyright 2011 The Go Authors. All rights reserved.
// Use of this source code is governed by a BSD-style
// license that can be found in the LICENSE file.

package runtime_test

import (
	"fmt"
	"os"
	"reflect"
	"runtime"
	"runtime/debug"
	"sync/atomic"
	"testing"
	"time"
	"unsafe"
)

func TestGcSys(t *testing.T) {
	if os.Getenv("GOGC") == "off" {
		t.Skip("skipping test; GOGC=off in environment")
	}
	got := runTestProg(t, "testprog", "GCSys")
	want := "OK\n"
	if got != want {
		t.Fatalf("expected %q, but got %q", want, got)
	}
}

func TestGcDeepNesting(t *testing.T) {
	type T [2][2][2][2][2][2][2][2][2][2]*int
	a := new(T)

	// Prevent the compiler from applying escape analysis.
	// This makes sure new(T) is allocated on heap, not on the stack.
	t.Logf("%p", a)

	a[0][0][0][0][0][0][0][0][0][0] = new(int)
	*a[0][0][0][0][0][0][0][0][0][0] = 13
	runtime.GC()
	if *a[0][0][0][0][0][0][0][0][0][0] != 13 {
		t.Fail()
	}
}

func TestGcHashmapIndirection(t *testing.T) {
	defer debug.SetGCPercent(debug.SetGCPercent(1))
	runtime.GC()
	type T struct {
		a [256]int
	}
	m := make(map[T]T)
	for i := 0; i < 2000; i++ {
		var a T
		a.a[0] = i
		m[a] = T{}
	}
}

func TestGcArraySlice(t *testing.T) {
	type X struct {
		buf     [1]byte
		nextbuf []byte
		next    *X
	}
	var head *X
	for i := 0; i < 10; i++ {
		p := &X{}
		p.buf[0] = 42
		p.next = head
		if head != nil {
			p.nextbuf = head.buf[:]
		}
		head = p
		runtime.GC()
	}
	for p := head; p != nil; p = p.next {
		if p.buf[0] != 42 {
			t.Fatal("corrupted heap")
		}
	}
}

func TestGcRescan(t *testing.T) {
	type X struct {
		c     chan error
		nextx *X
	}
	type Y struct {
		X
		nexty *Y
		p     *int
	}
	var head *Y
	for i := 0; i < 10; i++ {
		p := &Y{}
		p.c = make(chan error)
		if head != nil {
			p.nextx = &head.X
		}
		p.nexty = head
		p.p = new(int)
		*p.p = 42
		head = p
		runtime.GC()
	}
	for p := head; p != nil; p = p.nexty {
		if *p.p != 42 {
			t.Fatal("corrupted heap")
		}
	}
}

func TestGcLastTime(t *testing.T) {
	ms := new(runtime.MemStats)
	t0 := time.Now().UnixNano()
	runtime.GC()
	t1 := time.Now().UnixNano()
	runtime.ReadMemStats(ms)
	last := int64(ms.LastGC)
	if t0 > last || last > t1 {
		t.Fatalf("bad last GC time: got %v, want [%v, %v]", last, t0, t1)
	}
	pause := ms.PauseNs[(ms.NumGC+255)%256]
	// Due to timer granularity, pause can actually be 0 on windows
	// or on virtualized environments.
	if pause == 0 {
		t.Logf("last GC pause was 0")
	} else if pause > 10e9 {
		t.Logf("bad last GC pause: got %v, want [0, 10e9]", pause)
	}
}

var hugeSink interface{}

func TestHugeGCInfo(t *testing.T) {
	// The test ensures that compiler can chew these huge types even on weakest machines.
	// The types are not allocated at runtime.
	if hugeSink != nil {
		// 400MB on 32 bots, 4TB on 64-bits.
		const n = (400 << 20) + (unsafe.Sizeof(uintptr(0))-4)<<40
		hugeSink = new([n]*byte)
		hugeSink = new([n]uintptr)
		hugeSink = new(struct {
			x float64
			y [n]*byte
			z []string
		})
		hugeSink = new(struct {
			x float64
			y [n]uintptr
			z []string
		})
	}
}

func TestPeriodicGC(t *testing.T) {
	// Make sure we're not in the middle of a GC.
	runtime.GC()

	var ms1, ms2 runtime.MemStats
	runtime.ReadMemStats(&ms1)

	// Make periodic GC run continuously.
	orig := *runtime.ForceGCPeriod
	*runtime.ForceGCPeriod = 0

	// Let some periodic GCs happen. In a heavily loaded system,
	// it's possible these will be delayed, so this is designed to
	// succeed quickly if things are working, but to give it some
	// slack if things are slow.
	var numGCs uint32
	const want = 2
	for i := 0; i < 200 && numGCs < want; i++ {
		time.Sleep(5 * time.Millisecond)

		// Test that periodic GC actually happened.
		runtime.ReadMemStats(&ms2)
		numGCs = ms2.NumGC - ms1.NumGC
	}
	*runtime.ForceGCPeriod = orig

	if numGCs < want {
		t.Fatalf("no periodic GC: got %v GCs, want >= 2", numGCs)
	}
}

func BenchmarkSetTypePtr(b *testing.B) {
	benchSetType(b, new(*byte))
}

func BenchmarkSetTypePtr8(b *testing.B) {
	benchSetType(b, new([8]*byte))
}

func BenchmarkSetTypePtr16(b *testing.B) {
	benchSetType(b, new([16]*byte))
}

func BenchmarkSetTypePtr32(b *testing.B) {
	benchSetType(b, new([32]*byte))
}

func BenchmarkSetTypePtr64(b *testing.B) {
	benchSetType(b, new([64]*byte))
}

func BenchmarkSetTypePtr126(b *testing.B) {
	benchSetType(b, new([126]*byte))
}

func BenchmarkSetTypePtr128(b *testing.B) {
	benchSetType(b, new([128]*byte))
}

func BenchmarkSetTypePtrSlice(b *testing.B) {
	benchSetType(b, make([]*byte, 1<<10))
}

type Node1 struct {
	Value       [1]uintptr
	Left, Right *byte
}

func BenchmarkSetTypeNode1(b *testing.B) {
	benchSetType(b, new(Node1))
}

func BenchmarkSetTypeNode1Slice(b *testing.B) {
	benchSetType(b, make([]Node1, 32))
}

type Node8 struct {
	Value       [8]uintptr
	Left, Right *byte
}

func BenchmarkSetTypeNode8(b *testing.B) {
	benchSetType(b, new(Node8))
}

func BenchmarkSetTypeNode8Slice(b *testing.B) {
	benchSetType(b, make([]Node8, 32))
}

type Node64 struct {
	Value       [64]uintptr
	Left, Right *byte
}

func BenchmarkSetTypeNode64(b *testing.B) {
	benchSetType(b, new(Node64))
}

func BenchmarkSetTypeNode64Slice(b *testing.B) {
	benchSetType(b, make([]Node64, 32))
}

type Node64Dead struct {
	Left, Right *byte
	Value       [64]uintptr
}

func BenchmarkSetTypeNode64Dead(b *testing.B) {
	benchSetType(b, new(Node64Dead))
}

func BenchmarkSetTypeNode64DeadSlice(b *testing.B) {
	benchSetType(b, make([]Node64Dead, 32))
}

type Node124 struct {
	Value       [124]uintptr
	Left, Right *byte
}

func BenchmarkSetTypeNode124(b *testing.B) {
	benchSetType(b, new(Node124))
}

func BenchmarkSetTypeNode124Slice(b *testing.B) {
	benchSetType(b, make([]Node124, 32))
}

type Node126 struct {
	Value       [126]uintptr
	Left, Right *byte
}

func BenchmarkSetTypeNode126(b *testing.B) {
	benchSetType(b, new(Node126))
}

func BenchmarkSetTypeNode126Slice(b *testing.B) {
	benchSetType(b, make([]Node126, 32))
}

type Node128 struct {
	Value       [128]uintptr
	Left, Right *byte
}

func BenchmarkSetTypeNode128(b *testing.B) {
	benchSetType(b, new(Node128))
}

func BenchmarkSetTypeNode128Slice(b *testing.B) {
	benchSetType(b, make([]Node128, 32))
}

type Node130 struct {
	Value       [130]uintptr
	Left, Right *byte
}

func BenchmarkSetTypeNode130(b *testing.B) {
	benchSetType(b, new(Node130))
}

func BenchmarkSetTypeNode130Slice(b *testing.B) {
	benchSetType(b, make([]Node130, 32))
}

type Node1024 struct {
	Value       [1024]uintptr
	Left, Right *byte
}

func BenchmarkSetTypeNode1024(b *testing.B) {
	benchSetType(b, new(Node1024))
}

func BenchmarkSetTypeNode1024Slice(b *testing.B) {
	benchSetType(b, make([]Node1024, 32))
}

func benchSetType(b *testing.B, x interface{}) {
	v := reflect.ValueOf(x)
	t := v.Type()
	switch t.Kind() {
	case reflect.Ptr:
		b.SetBytes(int64(t.Elem().Size()))
	case reflect.Slice:
		b.SetBytes(int64(t.Elem().Size()) * int64(v.Len()))
	}
	b.ResetTimer()
	runtime.BenchSetType(b.N, x)
}

func BenchmarkAllocation(b *testing.B) {
	type T struct {
		x, y *byte
	}
	ngo := runtime.GOMAXPROCS(0)
	work := make(chan bool, b.N+ngo)
	result := make(chan *T)
	for i := 0; i < b.N; i++ {
		work <- true
	}
	for i := 0; i < ngo; i++ {
		work <- false
	}
	for i := 0; i < ngo; i++ {
		go func() {
			var x *T
			for <-work {
				for i := 0; i < 1000; i++ {
					x = &T{}
				}
			}
			result <- x
		}()
	}
	for i := 0; i < ngo; i++ {
		<-result
	}
}

func TestPrintGC(t *testing.T) {
	if testing.Short() {
		t.Skip("Skipping in short mode")
	}
	defer runtime.GOMAXPROCS(runtime.GOMAXPROCS(2))
	done := make(chan bool)
	go func() {
		for {
			select {
			case <-done:
				return
			default:
				runtime.GC()
			}
		}
	}()
	for i := 0; i < 1e4; i++ {
		func() {
			defer print("")
		}()
	}
	close(done)
}

func testTypeSwitch(x interface{}) error {
	switch y := x.(type) {
	case nil:
		// ok
	case error:
		return y
	}
	return nil
}

func testAssert(x interface{}) error {
	if y, ok := x.(error); ok {
		return y
	}
	return nil
}

func testAssertVar(x interface{}) error {
	var y, ok = x.(error)
	if ok {
		return y
	}
	return nil
}

var a bool

//go:noinline
func testIfaceEqual(x interface{}) {
	if x == "abc" {
		a = true
	}
}

func TestPageAccounting(t *testing.T) {
	// Grow the heap in small increments. This used to drop the
	// pages-in-use count below zero because of a rounding
	// mismatch (golang.org/issue/15022).
	const blockSize = 64 << 10
	blocks := make([]*[blockSize]byte, (64<<20)/blockSize)
	for i := range blocks {
		blocks[i] = new([blockSize]byte)
	}

	// Check that the running page count matches reality.
	pagesInUse, counted := runtime.CountPagesInUse()
	if pagesInUse != counted {
		t.Fatalf("mheap_.pagesInUse is %d, but direct count is %d", pagesInUse, counted)
	}
}

func TestReadMemStats(t *testing.T) {
	base, slow := runtime.ReadMemStatsSlow()
	if base != slow {
		logDiff(t, "MemStats", reflect.ValueOf(base), reflect.ValueOf(slow))
		t.Fatal("memstats mismatch")
	}
}

func logDiff(t *testing.T, prefix string, got, want reflect.Value) {
	typ := got.Type()
	switch typ.Kind() {
	case reflect.Array, reflect.Slice:
		if got.Len() != want.Len() {
			t.Logf("len(%s): got %v, want %v", prefix, got, want)
			return
		}
		for i := 0; i < got.Len(); i++ {
			logDiff(t, fmt.Sprintf("%s[%d]", prefix, i), got.Index(i), want.Index(i))
		}
	case reflect.Struct:
		for i := 0; i < typ.NumField(); i++ {
			gf, wf := got.Field(i), want.Field(i)
			logDiff(t, prefix+"."+typ.Field(i).Name, gf, wf)
		}
	case reflect.Map:
		t.Fatal("not implemented: logDiff for map")
	default:
		if got.Interface() != want.Interface() {
			t.Logf("%s: got %v, want %v", prefix, got, want)
		}
	}
}

func BenchmarkReadMemStats(b *testing.B) {
	var ms runtime.MemStats
	const heapSize = 100 << 20
	x := make([]*[1024]byte, heapSize/1024)
	for i := range x {
		x[i] = new([1024]byte)
	}
	hugeSink = x

	b.ResetTimer()
	for i := 0; i < b.N; i++ {
		runtime.ReadMemStats(&ms)
	}

	hugeSink = nil
}

func TestUserForcedGC(t *testing.T) {
	// Test that runtime.GC() triggers a GC even if GOGC=off.
	defer debug.SetGCPercent(debug.SetGCPercent(-1))

	var ms1, ms2 runtime.MemStats
	runtime.ReadMemStats(&ms1)
	runtime.GC()
	runtime.ReadMemStats(&ms2)
	if ms1.NumGC == ms2.NumGC {
		t.Fatalf("runtime.GC() did not trigger GC")
	}
	if ms1.NumForcedGC == ms2.NumForcedGC {
		t.Fatalf("runtime.GC() was not accounted in NumForcedGC")
	}
<<<<<<< HEAD
=======
}

func writeBarrierBenchmark(b *testing.B, f func()) {
	runtime.GC()
	var ms runtime.MemStats
	runtime.ReadMemStats(&ms)
	//b.Logf("heap size: %d MB", ms.HeapAlloc>>20)

	// Keep GC running continuously during the benchmark, which in
	// turn keeps the write barrier on continuously.
	var stop uint32
	done := make(chan bool)
	go func() {
		for atomic.LoadUint32(&stop) == 0 {
			runtime.GC()
		}
		close(done)
	}()
	defer func() {
		atomic.StoreUint32(&stop, 1)
		<-done
	}()

	b.ResetTimer()
	f()
	b.StopTimer()
}

func BenchmarkWriteBarrier(b *testing.B) {
	if runtime.GOMAXPROCS(-1) < 2 {
		// We don't want GC to take our time.
		b.Skip("need GOMAXPROCS >= 2")
	}

	// Construct a large tree both so the GC runs for a while and
	// so we have a data structure to manipulate the pointers of.
	type node struct {
		l, r *node
	}
	var wbRoots []*node
	var mkTree func(level int) *node
	mkTree = func(level int) *node {
		if level == 0 {
			return nil
		}
		n := &node{mkTree(level - 1), mkTree(level - 1)}
		if level == 10 {
			// Seed GC with enough early pointers so it
			// doesn't accidentally switch to mark 2 when
			// it only has the top of the tree.
			wbRoots = append(wbRoots, n)
		}
		return n
	}
	const depth = 22 // 64 MB
	root := mkTree(22)

	writeBarrierBenchmark(b, func() {
		var stack [depth]*node
		tos := -1

		// There are two write barriers per iteration, so i+=2.
		for i := 0; i < b.N; i += 2 {
			if tos == -1 {
				stack[0] = root
				tos = 0
			}

			// Perform one step of reversing the tree.
			n := stack[tos]
			if n.l == nil {
				tos--
			} else {
				n.l, n.r = n.r, n.l
				stack[tos] = n.l
				stack[tos+1] = n.r
				tos++
			}

			if i%(1<<12) == 0 {
				// Avoid non-preemptible loops (see issue #10958).
				runtime.Gosched()
			}
		}
	})

	runtime.KeepAlive(wbRoots)
}

func BenchmarkBulkWriteBarrier(b *testing.B) {
	if runtime.GOMAXPROCS(-1) < 2 {
		// We don't want GC to take our time.
		b.Skip("need GOMAXPROCS >= 2")
	}

	// Construct a large set of objects we can copy around.
	const heapSize = 64 << 20
	type obj [16]*byte
	ptrs := make([]*obj, heapSize/unsafe.Sizeof(obj{}))
	for i := range ptrs {
		ptrs[i] = new(obj)
	}

	writeBarrierBenchmark(b, func() {
		const blockSize = 1024
		var pos int
		for i := 0; i < b.N; i += blockSize {
			// Rotate block.
			block := ptrs[pos : pos+blockSize]
			first := block[0]
			copy(block, block[1:])
			block[blockSize-1] = first

			pos += blockSize
			if pos+blockSize > len(ptrs) {
				pos = 0
			}

			runtime.Gosched()
		}
	})

	runtime.KeepAlive(ptrs)
>>>>>>> a032f74b
}<|MERGE_RESOLUTION|>--- conflicted
+++ resolved
@@ -515,8 +515,6 @@
 	if ms1.NumForcedGC == ms2.NumForcedGC {
 		t.Fatalf("runtime.GC() was not accounted in NumForcedGC")
 	}
-<<<<<<< HEAD
-=======
 }
 
 func writeBarrierBenchmark(b *testing.B, f func()) {
@@ -640,5 +638,4 @@
 	})
 
 	runtime.KeepAlive(ptrs)
->>>>>>> a032f74b
 }